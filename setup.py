--- conflicted
+++ resolved
@@ -1,14 +1,8 @@
-#!/usr/bin/env python
 """
 Setup for soundforest package for setuptools
 """
 
 import glob
-<<<<<<< HEAD
-import os
-
-=======
->>>>>>> 7f351520
 from setuptools import setup, find_packages
 from soundforest import __version__
 
@@ -16,10 +10,7 @@
     name = 'soundforest',
     keywords = 'Sound Audio File Tree Codec Database',
     description = 'Audio file library manager',
-<<<<<<< HEAD
-=======
     version = __version__,
->>>>>>> 7f351520
     author = 'Ilkka Tuohela',
     author_email = 'hile@iki.fi',
     license = 'PSF',
